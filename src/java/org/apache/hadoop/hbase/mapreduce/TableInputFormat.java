--- conflicted
+++ resolved
@@ -28,25 +28,20 @@
 import org.apache.hadoop.hbase.HBaseConfiguration;
 import org.apache.hadoop.hbase.client.HTable;
 import org.apache.hadoop.hbase.client.Scan;
-import org.apache.hadoop.hbase.util.Bytes;
 import org.apache.hadoop.util.StringUtils;
 
 /**
  * Convert HBase tabular data into a format that is consumable by Map/Reduce.
  */
-public class TableInputFormat extends TableInputFormatBase
+public class TableInputFormat extends TableInputFormatBase 
 implements Configurable {
-
+  
   private final Log LOG = LogFactory.getLog(TableInputFormat.class);
-
+  
   /** Job parameter that specifies the input table. */
   public static final String INPUT_TABLE = "hbase.mapreduce.inputtable";
-  /** Base-64 encoded scanner. All other SCAN_ confs are ignored if this is specified.
-   * See {@link TableMapReduceUtil#convertScanToString(Scan)} for more details.
-   */
+  /** Base-64 encoded scanner. All other SCAN_ confs are ignored if this is specified. */
   public static final String SCAN = "hbase.mapreduce.scan";
-  /** Column Family to Scan */
-  public static final String SCAN_COLUMN_FAMILY = "hbase.mapreduce.scan.column.family";
   /** Space delimited list of columns to scan. */
   public static final String SCAN_COLUMNS = "hbase.mapreduce.scan.columns";
   /** The timestamp used to filter columns with a specific timestamp. */
@@ -61,13 +56,13 @@
   public static final String SCAN_CACHEBLOCKS = "hbase.mapreduce.scan.cacheblocks";
   /** The number of rows for caching that will be passed to scanners. */
   public static final String SCAN_CACHEDROWS = "hbase.mapreduce.scan.cachedrows";
-
+  
   /** The configuration. */
   private Configuration conf = null;
 
   /**
    * Returns the current configuration.
-   *
+   *  
    * @return The current configuration.
    * @see org.apache.hadoop.conf.Configurable#getConf()
    */
@@ -79,7 +74,7 @@
   /**
    * Sets the configuration. This is used to set the details for the table to
    * be scanned.
-   *
+   * 
    * @param configuration  The configuration to set.
    * @see org.apache.hadoop.conf.Configurable#setConf(
    *   org.apache.hadoop.conf.Configuration)
@@ -93,9 +88,9 @@
     } catch (Exception e) {
       LOG.error(StringUtils.stringifyException(e));
     }
-
+    
     Scan scan = null;
-
+    
     if (conf.get(SCAN) != null) {
       try {
         scan = TableMapReduceUtil.convertStringToScan(conf.get(SCAN));
@@ -105,33 +100,25 @@
     } else {
       try {
         scan = new Scan();
-
+        
         if (conf.get(SCAN_COLUMNS) != null) {
           scan.addColumns(conf.get(SCAN_COLUMNS));
         }
-
-        if (conf.get(SCAN_COLUMN_FAMILY) != null) {
-          scan.addFamily(Bytes.toBytes(conf.get(SCAN_COLUMN_FAMILY)));
-        }
-
+        
         if (conf.get(SCAN_TIMESTAMP) != null) {
           scan.setTimeStamp(Long.parseLong(conf.get(SCAN_TIMESTAMP)));
         }
-
+        
         if (conf.get(SCAN_TIMERANGE_START) != null && conf.get(SCAN_TIMERANGE_END) != null) {
           scan.setTimeRange(
-              Long.parseLong(conf.get(SCAN_TIMERANGE_START)),
+              Long.parseLong(conf.get(SCAN_TIMERANGE_START)), 
               Long.parseLong(conf.get(SCAN_TIMERANGE_END)));
         }
 
         if (conf.get(SCAN_MAXVERSIONS) != null) {
           scan.setMaxVersions(Integer.parseInt(conf.get(SCAN_MAXVERSIONS)));
         }
-<<<<<<< HEAD
-
-=======
         
->>>>>>> bd5f693b
         if (conf.get(SCAN_CACHEDROWS) != null) {
           scan.setCaching(Integer.parseInt(conf.get(SCAN_CACHEDROWS)));
         }
@@ -145,5 +132,5 @@
 
     setScan(scan);
   }
-
+  
 }